﻿using System;
using System.Collections.Generic;
using System.Diagnostics;
using System.IO;
using System.Linq;
using System.Numerics;
using System.Text;
using System.Text.RegularExpressions;

namespace StaxLang {
    // available chars
    //  .DGKnS
    /* To add:
     *     find-index-all by regex
     *     running "total" / reduce-collect
     *     map-many
     *     zip-short
     *     log
     *     trig
     *     string interpolate
     *     uneval
     *     entire array ref inside for/filter/map 
     *     multidimensional array index assign / 2-dimensional ascii art grid assign mode
     *     copy 2nd
     *     CLI STDIN / STDOUT
     *     combinatorics: powerset, permutations
     *     Rotate chars (like translate on a ring)
     *     call into trailing }
     *     FeatureTests for generators
     *     RLE
     *     RLE prime factorization [(prime, exp)]
     *     version string
     *     data-driven macro namespace maybe ':' - 
     *          compare / sign (c{c|a/}0?)
     *          replace first only
     *          is-letter (VAVa+s#)
     *     add-to/transform at index maybe - array index {transform}&
     *     cross product sucks
     *     float to string - n decimal places
     *     while loops continue to next
     *     
     *     debugger
     *     docs
     *     tests in portable files
     */

    public class Executor {
        private bool OutputWritten = false;
        public TextWriter Output { get; private set; }
        public bool Annotate { get; set; }
        public IReadOnlyList<string> Annotation { get; private set; } = null;

<<<<<<< HEAD
        private static IReadOnlyDictionary<char, object> Constants = new Dictionary<char, object> {
            ['0'] = new Rational(0, 1),
            ['A'] = S2A("ABCDEFGHIJKLMNOPQRSTUVWXYZ"),
            ['a'] = S2A("abcdefghijklmnopqrstuvwxyz"),
            ['C'] = S2A("BCDFGHJKLMNPQRSTVWXYZ"),
            ['c'] = S2A("bcdfghjklmnpqrstvwxyz"),
            ['d'] = S2A("0123456789"),
            ['l'] = S2A("abcdefghijklmnopqrstuvwxyzABCDEFGHIJKLMNOPQRSTUVWXYZ"),
            ['L'] = S2A("0123456789abcdefghijklmnopqrstuvwxyzABCDEFGHIJKLMNOPQRSTUVWXYZ"),
            ['n'] = S2A("\n"),  // also just A]
            ['s'] = S2A(" \t\r\n\v"),
            ['P'] = Math.PI,
            ['V'] = S2A("AEIOU"),
            ['v'] = S2A("aeiou"),
            ['W'] = S2A("0123456789ABCDEFGHIJKLMNOPQRSTUVWXYZ"),
            ['w'] = S2A("0123456789abcdefghijklmnopqrstuvwxyz"),
=======
        private static IReadOnlyDictionary<char, (object Value, string Name)> Constants = new Dictionary<char, (object, string)> {
            ['0'] = (new Rational(0, 1), "0/1"),
            ['A'] = (S2A("ABCDEFGHIJKLMNOPQRSTUVWXYZ"), "uppercase alphabet"),
            ['a'] = (S2A("abcdefghijklmnopqrstuvwxyz"), "lowercase alphabet"),
            ['B'] = (new BigInteger(256), "256"),
            ['C'] = (S2A("BCDFGHJKLMNPQRSTVWXYZ"), "uppercase consonants"),
            ['c'] = (S2A("bcdfghjklmnpqrstvwxyz"), "lowercase consonants"),
            ['d'] = (S2A("0123456789"), "decimal digits"),
            ['k'] = (new BigInteger(1000), "one thousand"),
            ['M'] = (new BigInteger(1000000), "one million"),
            ['P'] = (Math.PI, "pi"),
            ['V'] = (S2A("AEIOU"), "uppercase vowels"),
            ['v'] = (S2A("aeiou"), "lowercase vowels"),
            ['W'] = (S2A("0123456789ABCDEFGHIJKLMNOPQRSTUVWXYZ"), "all digits and uppercase letters"),
            ['w'] = (S2A("0123456789abcdefghijklmnopqrstuvwxyz"), "all digits and lowercase letters"),
            ['s'] = (S2A(" \t\r\n\v"), "all ascii whitespace"),
            ['n'] = (S2A("\n"), "newline"),  // also just A]
>>>>>>> 2de5e3e6
        };

        private BigInteger Index; // loop iteration
        private BigInteger IndexOuter; // outer loop iteration
        private dynamic X; // register - default to numeric value of first input
        private dynamic Y; // register - default to first input
        private dynamic _; // implicit iterator

        private Stack<dynamic> MainStack;
        private Stack<dynamic> InputStack;

        public Executor(TextWriter output = null) {
            Output = output ?? Console.Out;
        }

        /// <summary>
        /// run a stax program
        /// </summary>
        /// <param name="program"></param>
        /// <param name="input"></param>
        /// <returns>number of steps it took</returns>
        public int Run(string program, string[] input, TimeSpan? timeout = null) {
            if (StaxPacker.IsPacked(program)) program = StaxPacker.Unpack(program);
            var block = new Block(program);
            Initialize(block, input);
            int step = 0;
            try {
                var sw = Stopwatch.StartNew();
                foreach (var s in RunSteps(block)) {
                    if (s.Cancel) break;
                    if (sw.Elapsed > timeout) throw new StaxException("program is running too long");
                    ++step;
                }
            }
            catch (InvalidOperationException) { }
            if (!OutputWritten) {
                block.AddAmbient("top of stack implicitly printed");
                Print(Pop());
            }

            if (Annotate) Annotation = block.Annotate(); 
            return step;
        }

        private void Initialize(Block programBlock, string[] input) {
            IndexOuter = Index = 0;
            X = BigInteger.Zero;
            Y = S2A("");
            _ = S2A(string.Join("\n", input));

            if (input.Length > 0) {
                Y = S2A(input[0]);
                if (BigInteger.TryParse(input[0], out var d)) X = d;
            }

            MainStack = new Stack<dynamic>();
            InputStack = new Stack<dynamic>(input.Reverse().Select(S2A));

            if (programBlock.Contents.FirstOrDefault() == 'e') {
                // if first instruction is 'e', eval all lines and put back on stack in same order
                RunMacro("L{eFw~|d");
                programBlock.AddDesc("eval line mode; parse each line - push all values to input stack");
            }
            else if (programBlock.Contents.FirstOrDefault() == 'i') {
                programBlock.AddDesc("suppress single line eval; treat input as raw string");
            }
            else if (input.Length == 1) {
<<<<<<< HEAD
                try {
                    DoEval();
                    if (TotalStackSize == 0) {
                        InputStack = new Stack<dynamic>(input.Reverse().Select(S2A));
                    }
                    else {
                        programBlock.AddAmbient("program input is implicitly parsed");
                        (MainStack, InputStack) = (InputStack, MainStack);
                    }
                }
                catch {
=======
                if (!DoEval()) {
>>>>>>> 2de5e3e6
                    MainStack.Clear();
                    InputStack = new Stack<dynamic>(input.Reverse().Select(S2A));
                }
                else if (TotalStackSize == 0) {
                    InputStack = new Stack<dynamic>(input.Reverse().Select(S2A));
                }
                else {
                    (MainStack, InputStack) = (InputStack, MainStack);
                }
            }
        }

        private dynamic Pop() => MainStack.Any() ? MainStack.Pop() : InputStack.Pop();

        private dynamic Peek() => MainStack.Any() ? MainStack.Peek() : InputStack.Peek();

        private void Push(dynamic arg) => MainStack.Push(arg);

        Stack<(dynamic _, BigInteger IndexOuter)> CallStackFrames = new Stack<(dynamic, BigInteger)>();

        private void PushStackFrame() {
            CallStackFrames.Push((_, IndexOuter));
            IndexOuter = Index;
            Index = 0;
        }

        private void PopStackFrame() {
            Index = IndexOuter;
            (_, IndexOuter) = CallStackFrames.Pop();
        }

        private int TotalStackSize => MainStack.Count + InputStack.Count;

        private void RunMacro(string program) {
            foreach (var s in RunSteps(new Block(program))) ;
        }

        private IEnumerable<ExecutionState> RunSteps(Block block) {
            var program = block.Contents;
            if (program.Length > 0) switch (program[0]) {
                case 'm': // line-map
                case 'f': // line-filter
                case 'F': // line-for
                    if (TotalStackSize > 0 && !IsInt(Peek())) DoListify();
                    break;
            }

            InstructionType type = 0;
            for (int ip = 0; ip < program.Length;) {
                type = InstructionType.Normal;
                block.InstrStartPtr = ip;

                yield return new ExecutionState();
                switch (program[ip]) {
                    case '0':
                        Push(BigInteger.Zero);
                        block.AddDesc("0");
                        type = InstructionType.Value;
                        break;
                    case '1': case '2': case '3': case '4': case '5':
                    case '6': case '7': case '8': case '9':
                        Push(ParseNumber(program, ref ip));
                        --ip;
                        block.AddDesc(Peek().ToString());
                        type = InstructionType.Value;
                        break;
                    case ' ': case '\n': case '\r':
                        ++ip;
                        continue;
                    case '\t': // line comment
                        ip = program.IndexOf('\n', ip);
                        if (ip == -1) yield break;
                        break;
                    case ';': block.AddDesc("peek from input stack");
                        Push(InputStack.Peek());
                        break;
                    case ',': block.AddDesc("pop from input stack");
                        Push(InputStack.Pop());
                        break;
                    case '~': block.AddDesc("push to input stack");
                        InputStack.Push(Pop());
                        break;
                    case '#': 
                        if (IsArray(Peek())) {
                            if (block.LastInstrType == InstructionType.Value) block.AmendDesc(e => "count number of times " + e + " is found as a substring");
                            else block.AddDesc("count number of times substring is found");
                            RunMacro("/%v");
                        }
                        else if (IsNumber(Peek())) {
                            if (block.LastInstrType == InstructionType.Value) block.AmendDesc(e => "count number of times " + e + " is found in array");
                            else block.AddDesc("count number of times element appears in array");
                            RunMacro("]|&%");
                        }
                        break;
                    case '"': 
                        {
                            Push(ParseString(program, ref ip, out bool implicitEnd));
                            type = InstructionType.Value;
                            if (implicitEnd) {
                                Print(Peek());
                                block.AddDesc("print unclosed literal");
                            }
                            else block.AddDesc("literal");
                        }
                        break;
                    case '`': 
                        {
                            Push(ParseCompressedString(program, ref ip, out bool implitEnd));
                            type = InstructionType.Value;
                            if (implitEnd) {
                                block.AddDesc($"print unclosed compressed [{A2S(Peek())}]");
                                Print(Peek());
                            }
                            else block.AddDesc($"compressed [{A2S(Peek())}]");
                        }
                        break;
                    case '\'': 
                        block.AddDesc("single character string literal");
                        type = InstructionType.Value;
                        Push(S2A(program.Substring(++ip, 1)));
                        break;
                    case '{': 
                        block.AddDesc("code block");
                        type = InstructionType.Block;
                        Push(ParseBlock(block, ref ip));
                        break;
                    case '}': 
                        block.AddDesc("start over");
                        ip = -1;
                        break;
                    case '!': 
                        if (block.LastInstrType == InstructionType.Comparison) block.AmendDesc(e => "not " + e);
                        else block.AddDesc("not");
                        Push(IsTruthy(Pop()) ? BigInteger.Zero : BigInteger.One);
                        break;
                    case '+':
                        DoPlus(block);
                        break;
                    case '-':
                        DoMinus(block);
                        break;
                    case '*':
                        foreach (var s in DoStar(block)) yield return s;
                        break;
                    case '/':
                        DoSlash(block);
                        break;
                    case '\\':
                        DoZipRepeat(block);
                        break;
                    case '%':
                        DoPercent(block);
                        break;
                    case '@': // read index
                        DoAt(block);
                        break;
                    case '&': // assign index
                        DoAssignIndex(block);
                        break;
                    case '$': 
                        if (block.LastInstrType == InstructionType.Value) block.AmendDesc(e => "convert " + e + " to string");
                        else block.AddDesc("convert to string");
                        Push(ToString(Pop()));
                        break;
                    case '<':
                        type = InstructionType.Comparison;
                        DoLessThan(block);
                        break;
                    case '>':
                        type = InstructionType.Comparison;
                        DoGreaterThan(block);
                        break;
                    case '=':
                        type = InstructionType.Comparison;
                        if (block.LastInstrType == InstructionType.Value) block.AmendDesc(e => "equals " + e);
                        else block.AddDesc("equal to");
                        Push(AreEqual(Pop(), Pop()) ? BigInteger.One : BigInteger.Zero);
                        break;
                    case 'v':
                        if (IsNumber(Peek())) {
                            if (block.LastInstrType == InstructionType.Value) block.AmendDesc(e => e + " - 1");
                            else block.AddDesc("decrement");
                            Push(Pop() - 1); 
                        }
                        else if (IsArray(Peek())) {
                            if (block.LastInstrType == InstructionType.Value) block.AmendDesc(e => e + " in lower case");
                            else block.AddDesc("to lower case");
                            Push(S2A(A2S(Pop()).ToLower())); 
                        }
                        else throw new StaxException("Bad type for v");
                        break;
                    case '^':
                        if (IsNumber(Peek())) {
                            if (block.LastInstrType == InstructionType.Value) block.AmendDesc(e => e + " + 1");
                            else block.AddDesc("increment");
                            Push(Pop() + 1); 
                        }
                        else if (IsArray(Peek())) {
                            if (block.LastInstrType == InstructionType.Value) block.AmendDesc(e => e + " in upper case");
                            else block.AddDesc("to upper case");
                            Push(S2A(A2S(Pop()).ToUpper())); 
                        }
                        else throw new StaxException("Bad type for ^");
                        break;
                    case '(':
                        DoPadRight(block);
                        break;
                    case ')':
                        DoPadLeft(block);
                        break;
                    case '[':
                        block.AddDesc("duplicate element under top of stack");
                        RunMacro("ss~c,");
                        break;
                    case ']': 
                        if (block.LastInstrType == InstructionType.Value) block.AmendDesc(e => "singleton array of " + e);
                        else block.AddDesc("make singleton array");
                        Push(new List<object> { Pop() });
                        break;
                    case '?': // if
                        block.AddDesc("if; pop 3 elements - (bottom ? middle : top)");
                        foreach (var s in DoIf()) yield return s;
                        break;
                    case 'a': // alter stack
                        {
                            block.AddDesc("move 3rd element in stack to top");
                            dynamic c = Pop(), b = Pop(), a = Pop();
                            Push(b); Push(c); Push(a);
                        }
                        break;
                    case 'A': 
                        block.AddDesc("10");
                        type = InstructionType.Value;
                        Push(new BigInteger(10));
                        break;
                    case 'b': 
                        {
                            block.AddDesc("copy top two values on stack");
                            dynamic b = Pop(), a = Peek();
                            Push(b); Push(a); Push(b);
                        }
                        break;
                    case 'B':
                        if (IsInt(Peek())) {
                            DoOverlappingBatch(block);
                        }
                        else if (IsArray(Peek())) {
                            block.AddDesc("uncons; remove first element from array and push both");
                            RunMacro("c1tsh"); 
                        }
                        else throw new StaxException("Bad type for B");
                        break;
                    case 'c': 
                        block.AddDesc("copy of top element in stack");
                        type = InstructionType.Value;
                        Push(Peek());
                        break;
                    case 'C':
                        if (CallStackFrames.Any()) block.AddDesc("cancel iteration if true");
                        else block.AddDesc("terminate if true");
                        if (IsTruthy(Pop())) yield return ExecutionState.CancelState;
                        break;
                    case 'd': 
                        block.AddDesc("pop and discard");
                        Pop();
                        break;
                    case 'e': 
                        if (CallStackFrames.Any() || ip > 0) {
                            block.AddDesc("eval - parse strings, arrays, and numbers");
                            if (!DoEval()) throw new StaxException("eval failed");
                        }
                        break;
                    case 'E': // explode (de-listify)
                        DoExplode(block);
                        break;
                    case 'f': // block filter
                        { 
                            bool shorthand = !IsBlock(Peek());
                            foreach (var s in DoFilter(block, block.SubBlock(ip + 1))) yield return s;
                            if (shorthand) ip = program.Length;
                        }
                        break;
                    case 'F': // for loop
                        {
                            bool shorthand = !IsBlock(Peek());
                            foreach (var s in DoFor(block, block.SubBlock(ip + 1))) yield return s;
                            if (shorthand) ip = program.Length;
                        }
                        break;
                    case 'g': // generator
                        {
                            // shorthand is indicated by
                            //   no trailing block
                            //   OR trailing block with explicit close }, in which case it becomes a filter
                            bool shorthand = !IsBlock(Peek()) || (ip >= 1 && program[ip - 1] == '}');
                            foreach (var s in DoGenerator(block, shorthand, program[++ip], block.SubBlock(ip + 1))) {
                                yield return s;
                            }
                            if (shorthand) ip = program.Length;
                        }
                        break;
                    case 'h':
                        if (IsInt(Peek())) {
                            block.AddDesc("half");
                            RunMacro("2/"); 
                        }
                        else if (IsFrac(Peek())) {
                            block.AddDesc("numerator");
                            Push(Pop().Num);
                        }
                        else if (IsArray(Peek())) {
                            block.AddDesc("first element");
                            Push(Pop()[0]); 
                        }
                        break;
                    case 'H':
                        if (IsInt(Peek())) {
                            block.AddDesc("un-half (double)");
                            Push(Pop() * 2);
                        }
                        else if (IsFrac(Peek())) {
                            block.AddDesc("denominator");
                            Push(Pop().Den); 
                        }
                        else if (IsArray(Peek())) {
                            block.AddDesc("last element");
                            Push(Peek()[Pop().Count - 1]);
                        }
                        break;
                    case 'i':
                        if (CallStackFrames.Any()) {
                            type = InstructionType.Value;
                            block.AddDesc("iteration index");
                            Push(Index);
                        }
                        break;
                    case 'I':
                        if (block.LastInstrType == InstructionType.Value) block.AmendDesc(e => "find first index of " + e);
                        else block.AddDesc("find first index");
                        DoFindIndex();
                        break;
                    case 'j':
                        if (IsArray(Peek())) {
                            block.AddDesc("un-join (split) by spaces");
                            RunMacro("' /");
                        }
                        else if (IsInt(Peek())) {
                            BigInteger digits = Pop();
                            double num = Pop();
                            Push(S2A(Math.Round(num, (int)digits).ToString()));
                        }
                        break;
                    case 'J':
                        if (IsArray(Peek())) {
                            block.AddDesc("join with spaces");
                            RunMacro("' *");
                        }
                        else if (IsNumber(Peek())) {
                            block.AddDesc("square");
                            Push(Peek() * Pop());
                        }
                        break;
                    case 'k': // reduce
                        {
                            bool shorthand = !IsBlock(Peek());
                            foreach (var s in DoReduce(block, block.SubBlock(ip + 1))) yield return s;
                            if (shorthand) ip = program.Length;
                        }
                        break;
                    case 'l': // listify-n
                        DoListifyN(block);
                        break;
                    case 'L':
                        block.AddDesc("clear stacks; put contents in a single array");
                        DoListify();
                        break;
                    case 'm': // do map
                        {
                            bool shorthand = !IsBlock(Peek());
                            foreach (var s in DoMap(block, block.SubBlock(ip + 1))) yield return s;
                            if (shorthand) ip = program.Length;
                        }
                        break;
                    case 'M': 
                        block.AddDesc("transpose 2-d array; treats scalars as singletons and truncates to shortest");
                        DoTranspose();
                        break;
                    case 'N':
                        if (IsNumber(Peek())) {
                            if (block.LastInstrType == InstructionType.Value) block.AmendDesc(e => "-" + e);
                            block.AddDesc("negate");
                            Push(-Pop()); 
                        }
                        else if (IsArray(Peek())) {
                            block.AddDesc("uncons-right; remove last element from array and push both");
                            RunMacro("c1TsH");
                        }
                        else throw new StaxException("Bad type for N");
                        break;
                    case 'o': // order
                        foreach (var s in DoOrder(block)) yield return s;
                        break;
                    case 'O':
                        block.AddDesc("push 1 under top element");
                        RunMacro("1s");
                        break;
                    case 'p':
                        if (block.LastInstrType == InstructionType.Value) block.AmendDesc(e => "print " + e + " with no newline");
                        block.AddDesc("print with no newline");
                        Print(Pop(), false);
                        break;
                    case 'P':
                        if (block.LastInstrType == InstructionType.Value) block.AmendDesc(e => "print " + e);
                        block.AddDesc("print");
                        Print(Pop());
                        break;
                    case 'q': 
                        if (block.LastInstrType == InstructionType.Value) block.AmendDesc(e => "peek print " + e + " with no newline");
                        block.AddDesc("peek print with no newline");
                        Print(Peek(), false);
                        break;
                    case 'Q':
                        if (block.LastInstrType == InstructionType.Value) block.AmendDesc(e => "peek print " + e);
                        block.AddDesc("peek print");
                        Print(Peek());
                        break;
                    case 'r':
                        if (IsInt(Peek())) {
                            if (block.LastInstrType == InstructionType.Value) block.AmendDesc(e => "0 ... " + e + "-1");
                            block.AddDesc("0 ... n");
                            Push(Range(0, Pop()));
                        }
                        else if (IsArray(Peek())) {
                            block.AddDesc("reverse");
                            var result = new List<object>(Pop());
                            result.Reverse();
                            Push(result);
                        }
                        else throw new StaxException("Bad type for r");
                        break;
                    case 'R':
                        if (IsInt(Peek())) {
                            if (block.LastInstrType == InstructionType.Value) block.AmendDesc(e => "1 ... " + e);
                            block.AddDesc("1 ... n");
                            Push(Range(1, Pop()));
                        }
                        else {
                            if (block.LastInstrType == InstructionType.Value) block.AmendDesc(e => "regex replace with " + e);
                            block.AddDesc("regex replace");
                            foreach (var s in DoRegexReplace()) yield return s;
                        }
                        break;
                    case 's': 
                        {
                            block.AddDesc("swap top two stack elements");
                            dynamic top = Pop(), bottom = Pop();
                            Push(top);
                            Push(bottom);
                        }
                        break;
                    case 't': 
                        if (IsArray(Peek())) {
                            block.AddDesc("trim whitespace from left");
                            Push(S2A(A2S(Pop()).TrimStart()));
                        }
                        else if (IsInt(Peek())) {
                            if (block.LastInstrType == InstructionType.Value) block.AmendDesc(e => "trim (remove) " + e + " from the left");
                            else block.AddDesc("trim (remove) n elements from the left");
                            RunMacro("ss~ c%,-0|M)");
                        }
                        else throw new StaxException("Bad types for trimleft");
                        break;
                    case 'T':
                        if (IsArray(Peek())) {
                            block.AddDesc("trim whitespace from right");
                            Push(S2A(A2S(Pop()).TrimEnd()));
                        }
                        else if (IsInt(Peek())) {
                            if (block.LastInstrType == InstructionType.Value) block.AmendDesc(e => "trim (remove) " + e + " from the right");
                            else block.AddDesc("trim (remove) n elements from the right");
                            RunMacro("ss~ c%,-0|M(");
                        }
                        else throw new StaxException("Bad types for trimright");
                        break;
                    case 'u': // unique
                        DoUnique(block);
                        break;
                    case 'U':
                        block.AddDesc("negative unit (-1)");
                        Push(BigInteger.MinusOne);
                        break;
                    case 'V': // constant value
                        Push(Constants[program[++ip]].Value);
                        block.AddDesc(Constants[program[ip]].Name);
                        break;
                    case 'w': // do-while
                        {
                            bool shorthand = !IsBlock(Peek());
                            foreach (var s in DoWhile(block, block.SubBlock(ip + 1))) yield return s;
                            if (shorthand) ip = program.Length;
                        }
                        break;
                    case 'W':
                        {
                            bool shorthand = !IsBlock(Peek());
                            foreach (var s in DoPreCheckWhile(block, block.SubBlock(ip + 1))) yield return s;
                            if (shorthand) ip = program.Length;
                        }
                        break;
                    case '_':
                        type = InstructionType.Value;
                        if (CallStackFrames.Any()) block.AddDesc("get current iteration variable");
                        else block.AddDesc("get entire standard input in one string");
                        Push(_);
                        break;
                    case 'x':
                        type = InstructionType.Value;
                        block.AddDesc("current value of x");
                        Push(X);
                        break;
                    case 'X': 
                        block.AddDesc("peek store x");
                        X = Peek();
                        break;
                    case 'y': 
                        type = InstructionType.Value;
                        block.AddDesc("current value of y");
                        Push(Y);
                        break;
                    case 'Y':
                        block.AddDesc("peek store y");
                        Y = Peek();
                        break;
                    case 'z': 
                        block.AddDesc("empty string/array");
                        type = InstructionType.Value;
                        Push(S2A(""));
                        break;
                    case 'Z':
                        block.AddDesc("push 0 under top element");
                        RunMacro("0s");
                        break;
                    case ':':
                        DoMacroAlias(block, program[++ip]);
                        break;
                    case '|': // extended operations
                        switch (program[++ip]) {
                            case ' ':
                                block.AddDesc("print single space; no newline");
                                Print(" ", false);
                                break;
                            case '`':
                                block.AddDesc("show debug state");
                                DoDump();
                                break;
                            case '%':
                                block.AddDesc("divmod; push a/b and a%b");
                                RunMacro("ssb%~/,");
                                break;
                            case '+': 
                                block.AddDesc("sum of array");
                                RunMacro("0s{+F");
                                break;
                            case '-':
                                block.AddDesc("pairwise difference of array");
                                RunMacro("2B{Es-m");
                                break;
                            case '~':
                                block.AddDesc("bitwise not");
                                Push(~Pop());
                                break;
                            case '&':
                                if (IsArray(Peek())) {
                                    block.AddDesc("set intersection; keep all elements from left array that appear in right");
                                    RunMacro("ss~ {;sIU>f ,d"); 
                                }
                                else {
                                    block.AddDesc("bitwise and");
                                    Push(Pop() & Pop()); 
                                }
                                break;
                            case '|': 
                                block.AddDesc("bitwise or");
                                Push(Pop() | Pop());
                                break;
                            case '^':
                                if (IsArray(Peek())) {
                                    block.AddDesc("symmetric array difference");
                                    RunMacro("s b-~ s-, +"); 
                                }
                                else {
                                    block.AddDesc("bitwise xor");
                                    Push(Pop() ^ Pop());
                                }
                                break;
                            case '*':
                                if (IsInt(Peek())) { 
                                    dynamic b = Pop();
                                    if (IsInt(Peek())) { 
                                        if (block.LastInstrType == InstructionType.Value) block.AmendDesc(e => "to the " + e + " power");
                                        else block.AddDesc("exponent");
                                        Push(BigInteger.Pow(Pop(), (int)b));
                                        break;
                                    }
                                    else if (IsFrac(Peek())) { 
                                        if (block.LastInstrType == InstructionType.Value) block.AmendDesc(e => "fraction to the " + e + " power");
                                        else block.AddDesc("exponent");
                                        dynamic a = Pop();
                                        var result = new Rational(1, 1);
                                        for (int i = 0; i < b; i++) result *= a;
                                        Push(result);
                                        break;
                                    }
                                    else if (IsArray(Peek())) {
                                        if (block.LastInstrType == InstructionType.Value) block.AmendDesc(e => "repeat each element " + e + " times");
                                        else block.AddDesc("repeat each element n times");
                                        var result = new List<object>();
                                        foreach (var e in Pop()) result.AddRange(Enumerable.Repeat((object)e, (int)b));
                                        Push(result);
                                        break;
                                    }
                                }
                                else if (IsArray(Peek())) {
                                    block.AddDesc("cross product; array of pairs");
                                    dynamic B = Pop(), A = Pop(); 
                                    var result = new List<object>();
                                    foreach (var a in A) foreach (var b in B) result.Add(new List<object> { a, b });
                                    Push(result);
                                    break;
                                }
                                throw new StaxException("Bad types for |*");
                            case '/': 
                                if (block.LastInstrType == InstructionType.Value) block.AmendDesc(e => "divide out " + e + " as many times as possible");
                                else block.AddDesc("divide by n until no longer a multiple");
                                RunMacro("ss~;*{;/c;%!w,d");
                                break;
                            case ')': 
                                DoRotate(block, RotateDirection.Right);
                                break;
                            case '(': 
                                DoRotate(block, RotateDirection.Left);
                                break;
                            case '[': 
                                if (block.LastInstrType == InstructionType.Value) block.AmendDesc(e => "all prefixes of " + e);
                                else block.AddDesc("generate all prefixes");
                                RunMacro("~;%R{;s(m,d");
                                break;
                            case ']': 
                                if (block.LastInstrType == InstructionType.Value) block.AmendDesc(e => "all suffixes of " + e);
                                else block.AddDesc("generate all suffixes");
                                RunMacro("~;%R{;s)mr,d");
                                break;
                            case '<': 
                                block.AddDesc("bit shift left");
                                RunMacro("|2*");
                                break;
                            case '>': 
                                block.AddDesc("bit shift right");
                                RunMacro("|2/");
                                break;
                            case '1': 
                                block.AddDesc("power of -1");
                                RunMacro("2%U1?");
                                break;
                            case '2': 
                                if (block.LastInstrType == InstructionType.Value) block.AmendDesc(e => "2 to the " + e);
                                else block.AddDesc("power of 2");
                                RunMacro("2s|*");
                                break;
                            case '3': 
                                if (block.LastInstrType == InstructionType.Value) block.AmendDesc(e => e + " in base 36");
                                else block.AddDesc("base 36");
                                RunMacro("36|b");
                                break;
                            case 'a': 
                                block.AddDesc("absolute value");
                                Push(BigInteger.Abs(Pop()));
                                break;
                            case 'A': 
                                if (block.LastInstrType == InstructionType.Value) block.AmendDesc(e => "10 to the " + e);
                                else block.AddDesc("power of 10");
                                Push(BigInteger.Pow(10, (int)Pop()));
                                break;
                            case 'b': 
                                if (block.LastInstrType == InstructionType.Value) block.AmendDesc(e => "convert to base " + e);
                                else block.AddDesc("convert base");
                                DoBaseConvert();
                                break;
                            case 'B': 
                                if (block.LastInstrType == InstructionType.Value) block.AmendDesc(e => e + " in binary");
                                else block.AddDesc("convert to binary");
                                RunMacro("2|b");
                                break;
                            case 'C':
                                if (IsInt(Peek())) {
                                    if (block.LastInstrType == InstructionType.Value) block.AmendDesc(e => "center in " + e + " spaces");
                                    else block.AddDesc("center string in n spaces");
                                    int size = (int)Pop();
                                    var str = Pop();
                                    var result = new List<object>(Enumerable.Repeat(BigInteger.Zero as object, (size - str.Count) / 2));
                                    result.AddRange(str);
                                    result.AddRange(Enumerable.Repeat(BigInteger.Zero as object, size - result.Count));
                                    Push(result);
                                }
                                else if (IsArray(Peek())) { 
                                    block.AddDesc("center lines");
                                    int maxLen = 0;
                                    var list = Pop();
                                    foreach (var line in list) maxLen = Math.Max(maxLen, line.Count);
                                    var result = new List<object>();
                                    foreach (var line in list) {
                                        var newLine = new List<object>(line);
                                        newLine.InsertRange(0, Enumerable.Repeat(BigInteger.Zero as object, (maxLen - newLine.Count) / 2));
                                        newLine.AddRange(Enumerable.Repeat(BigInteger.Zero as object, maxLen - newLine.Count));
                                        result.Add(newLine);
                                    }
                                    Push(result);
                                }
                                break;
                            case 'd': 
                                block.AddDesc("depth of main stack");
                                Push(new BigInteger(MainStack.Count));
                                break;
                            case 'D': 
                                block.AddDesc("depth of main stack");
                                Push(new BigInteger(InputStack.Count));
                                break;
                            case 'e': 
                                block.AddDesc("is even?");
                                Push(Pop() % 2 ^ 1);
                                break;
                            case 'E':
                                if (block.LastInstrType == InstructionType.Value) block.AmendDesc(e => "generate array of digits in base " + e);
                                else block.AddDesc("generate array of digits in base n");
                                DoBaseConvert(false);
                                break;
                            case 'f':
                                if (IsInt(Peek())) {
                                    if (block.LastInstrType == InstructionType.Value) block.AmendDesc(e => "prime factorize " + e);
                                    else block.AddDesc("prime factorize");
                                    Push(PrimeFactors(Pop()));
                                }
                                else if (IsArray(Peek())) {
                                    if (block.LastInstrType == InstructionType.Value) block.AmendDesc(e => "regex find all " + e);
                                    else block.AddDesc("regex find all");
                                    DoRegexFind(); 
                                }
                                break;
                            case 'F':
                                if (IsInt(Peek())) {
                                    if (block.LastInstrType == InstructionType.Value) block.AmendDesc(e => "factorial of " + e);
                                    else block.AddDesc("factorial");
                                    var result = BigInteger.One;
                                    var n = Pop();
                                    for (int i = 1; i <= n; i++) result *= i;
                                    Push(result);
                                }
                                break;
                            case 'g':
                                block.AddDesc("greatest common denominator");
                                DoGCD();
                                break;
                            case 'H':
                                block.AddDesc("hexadecimal convert");
                                RunMacro("16|b");
                                break;
                            case 'i':
                                type = InstructionType.Value;
                                block.AddDesc("iteration index of outer loop");
                                Push(IndexOuter);
                                break;
                            case 'I':
                                block.AddDesc("find all indexes of");
                                foreach (var s in DoFindIndexAll()) yield return s;
                                break;
                            case 'l':
                                block.AddDesc("lowest common denominator");
                                if (IsArray(Peek())) RunMacro("1s{|lF");
                                else if (IsInt(Peek())) RunMacro("b|g~*,/");
                                else throw new StaxException("Bad type for lcm");
                                break;
                            case 'J':
                                block.AddDesc("join with newlines");
                                RunMacro("Vn*");
                                break;
                            case 'm':
                                if (block.LastInstrType == InstructionType.Value) block.AmendDesc(e => "minimum of n and " + e);
                                else block.AddDesc("minimum of");
                                if (IsNumber(Peek())) {
                                    dynamic b = Pop(), a = Pop();
                                    Push(Comparer.Instance.Compare(a, b) < 0 ? a : b);
                                }
                                else if (IsArray(Peek())) RunMacro("chs{|mF");
                                else throw new StaxException("Bad types for min");
                                break;
                            case 'M': // max
                                if (block.LastInstrType == InstructionType.Value) block.AmendDesc(e => "maximum of n and " + e);
                                else block.AddDesc("maximum of");
                                if (IsNumber(Peek())) {
                                    dynamic b = Pop(), a = Pop();
                                    Push(Comparer.Instance.Compare(a, b) > 0 ? a : b);
                                }
                                else if (IsArray(Peek())) RunMacro("chs{|MF");
                                else throw new StaxException("Bad types for max");
                                break;
                            case 'p':
                                if (IsInt(Peek())) {
                                    block.AddDesc("is prime?");
                                    RunMacro("|f%1=");
                                }
                                else if (IsArray(Peek())) {
                                    block.AddDesc("palindromize; drop last element, reverse, and concat to original");
                                    RunMacro("cr1t+");
                                }
                                break;
                            case 'P':
                                block.AddDesc("print blank newline");
                                Print("");
                                break;
                            case 'r':
                                block.AddDesc("explicit range");
                                {
                                    dynamic end = Pop(), start = Pop();
                                    if (IsArray(end)) end = new BigInteger(end.Count);
                                    if (IsArray(start)) start = new BigInteger(-start.Count);
                                    Push(Range(start, end - start));
                                    break;
                                }
                            case 'R': // start-end-stride range
                                block.AddDesc("explicit range with stride"); 
                                {
                                    int stride = (int)Pop(), end = (int)Pop(), start = (int)Pop();
                                    Push(Enumerable.Range(0, end - start).Select(n => n * stride + start).TakeWhile(n => n < end).Select(n => new BigInteger(n) as object).ToList());
                                    break;
                                }
                            case 's': // regex split
                                if (block.LastInstrType == InstructionType.Value) block.AmendDesc(e => "regex split on " + e);
                                else block.AddDesc("regex split");
                                DoRegexSplit();
                                break;
                            case 'S': // surround with
                                if (block.LastInstrType == InstructionType.Value) block.AmendDesc(e => "surround with " + e + "; concat to start and end");
                                else block.AddDesc("surround with; concat to start and end");
                                DoSurround();
                                break;
                            case 'q': // int square root
                                block.AddDesc("floor square root");
                                Push(new BigInteger(Math.Sqrt(Math.Abs((double)Pop()))));
                                break;
                            case 'Q': // float square root
                                block.AddDesc("square root");
                                Push(Math.Sqrt(Math.Abs((double)Pop())));
                                break;
                            case 't': // translate
                                if (block.LastInstrType == InstructionType.Value) block.AmendDesc(e => "translate using adjacent pairs in map string: " + e);
                                block.AddDesc("translate; replace using adjacent pairs in map string");
                                DoTranslate();
                                break;
                            case 'x': // decrement X, push
                                block.AddDesc("decrement x and push");
                                Push(--X);
                                break;
                            case 'X': // increment X, push
                                block.AddDesc("increment x and push");
                                Push(++X);
                                break;
                            case 'z': // zero-fill
                                if (block.LastInstrType == InstructionType.Value) block.AmendDesc(e => "zero-fill to " + e + " places");
                                else block.AddDesc("zero-fill");
                                RunMacro("ss ~; '0* s 2l$ ,)");
                                break;
                            default: throw new StaxException($"Unknown extended character '{program[ip]}'");
                        }
                        break;
                    default: throw new StaxException($"Unknown character '{program[ip]}'");
                }
                block.LastInstrType = type;
                ++ip;
            }
            yield return new ExecutionState();
        }

        private void DoMacroAlias(Block block, char alias) {
            var typeTree = MacroTree.GetMacroTree(alias);
            var resPopped = new Stack<object>();
            // follow type tree as far as necessary
            while (typeTree.HasChildren) {
                resPopped.Push(Pop());
                char type = MacroTree.GetTypeChar(resPopped.Peek());
                typeTree = typeTree.Children[type];
            }
            // return inspected values to stack
            while (resPopped.Count > 0) Push(resPopped.Pop());

            block.AddDesc(typeTree.Description);
            // disable line modes
            RunMacro(' ' + typeTree.Code);
        }

        private void DoOverlappingBatch(Block block) {
            if (block.LastInstrType == InstructionType.Value) block.AmendDesc(e => "overlapping batches of " + e);
            else block.AddDesc("get overlapping batches of specified length");

            int b = (int)Pop();
            List<object> a = Pop();
            var result = new List<object>();

            for (int i = 0; i < a.Count - b + 1; i++) {
                result.Add(a.Skip(i).Take(b).ToList());
            }

            Push(result);
        }

        private void DoSurround() {
            dynamic b = Pop(), a = Pop();

            if (!IsArray(b)) b = new List<object> { b };
            if (!IsArray(a)) a = new List<object> { a };
            var result = new List<object>(b);
            result.AddRange(a);
            result.AddRange(b);
            Push(result);
        }

        private IEnumerable<ExecutionState> DoGenerator(Block block, bool shorthand, char spec, Block rest) {
            /*
             *  End condition
	         *      duplicate -     u
	         *      n reached -     n
	         *      filter false -  f
	         *      cancelled -	    c
             *      invariant pt -  i
             *      target value -  t
             *      first as scalar s
             *      element@ index  e
             *
             *  Collection type
	         *      pre-peek - lower case
	         *      post-pop - upper case
             *
             *  Filter
	         *      yes
	         *      no
             *
             *   {filter}{project}gu
             *   {filter}{project}gi
             *   {filter}{project}gf
             *   {filter}{project}gc
             *   {filter}{project}gs
             *  0{filter}{project}gn
             *  0{filter}{project}ge
             *   {filter}{project}g9
             *  t{filter}{project}gt
	         *           {project}gu
	         *           {project}gi
	         *           {project}gc
	         *  0        {project}gn
	         *  0        {project}ge
	         *           {project}g9
	         *  t        {project}gt
             *   {filter}{project}gU
             *   {filter}{project}gI
             *   {filter}{project}gF
             *   {filter}{project}gC
             *   {filter}{project}gS
             *  0{filter}{project}gN
             *  0{filter}{project}gE
             *   {filter}{project}g(
             *  t{filter}{project}gT
	         *           {project}gU
	         *           {project}gI
	         *           {project}gC
	         *  0        {project}gN
	         *  0        {project}gE
	         *           {project}g(
	         *  t        {project}gT
             *           
             *           gu project
             *           gi project
             *           gc project
             *           gs project
             *         0 gn project
             *         0 ge project
             *           g9 project
             *         t gt project
             *           gU project
             *           gI project
             *           gC project
             *           gS project
             *         0 gN project
             *         0 gE project
             *           g( project
             *         t gT project
             *
             */

            char lowerSpec = char.ToLower(spec);
            bool stopOnDupe = lowerSpec == 'u',
                stopOnFilter = lowerSpec == 'f',
                stopOnCancel = lowerSpec == 'c',
                stopOnFixPoint = lowerSpec == 'i',
                stopOnTargetVal = lowerSpec == 't',
                scalarMode = lowerSpec == 's' || lowerSpec == 'e',
                postPop = char.IsUpper(spec);
            Block genblock = shorthand ? rest : Pop(), 
                filter = null;
            dynamic targetVal = null;
            int? targetCount = null;

            if (IsBlock(Peek())) filter = Pop();
            else if (stopOnFilter) throw new StaxException("generator can't stop on filter failure when there is no filter");

            if (stopOnTargetVal) targetVal = Pop();

            bool hardCodedTargetCount = false;
            if (lowerSpec == 'n') targetCount = (int)Pop();
            else if (lowerSpec == 'e') targetCount = (int)Pop() + 1;
            else if (lowerSpec == 's') {
                targetCount = 1;
                hardCodedTargetCount = true;
            }
            else {
                int idx = "1234567890!@#$%^&*()".IndexOf(spec);
                if (idx >= 0) targetCount = idx % 10 + 1;
                postPop = idx >= 10;
                hardCodedTargetCount = true;
            }

            if (!stopOnDupe && !stopOnFilter && !stopOnCancel && !stopOnFixPoint && !stopOnTargetVal && !targetCount.HasValue) {
                throw new StaxException("no end condition for generator");
            }

            string targetCountClause = 
                targetCount.HasValue  
                    ? hardCodedTargetCount 
                        ? "until " + targetCount + " element" + (targetCount == 1 ? "s are" : " is") + " found," 
                        : "until specified number of elements are found, " 
                    : "";

            block.AddDesc(
                (scalarMode ? "generate values, keeping only the last,  " : "generate and collect values ")
                + (filter != null ? "matching filter " : "")
                + (shorthand ? "from rest of program " : "")
                + (stopOnDupe ? "until a duplicate is found, " : "")
                + (stopOnFilter ? "until a value fails the filter, ": "")
                + (stopOnCancel ? "until cancelled, " : "")
                + (stopOnFixPoint ? "until the same value appears successively, " : "")
                + (stopOnTargetVal ? "until specified target value, " : "")
                + targetCountClause
                + (postPop ? "popping each value" : "including the initial value"));

            if (targetCount == 0) { // 0 elements requested ??
                Push(new List<object>()); 
                yield break;
            }

            PushStackFrame();
            var result = new List<object>();

            object lastGenerated = null;
            while (targetCount == null || result.Count < targetCount) {
                _ = Peek();

                if (Index > 0 || postPop) {
                    foreach (var s in RunSteps(genblock)) {
                        if (s.Cancel && stopOnCancel) goto GenComplete;
                        if (s.Cancel) goto Cancelled;
                        yield return s;
                    }
                }
                object generated = Peek();

                bool passed = true;
                if (filter != null) {
                    _ = generated;
                    foreach (var s in RunSteps(filter)) {
                        if (s.Cancel && stopOnCancel) goto GenComplete;
                        if (s.Cancel) goto Cancelled;
                        yield return s;
                    }
                    passed = IsTruthy(Pop());
                    Push(generated); // put the generated element back
                    if (stopOnFilter && !passed) break;
                }

                if (postPop) Pop();
                if (passed) {
                    // dupe
                    if (stopOnDupe && result.Contains(generated, Comparer.Instance)) break;
                    // successive equal values
                    if (stopOnFixPoint && AreEqual(generated, lastGenerated)) break;
                    result.Add(generated);
                    // got to target val
                    if (stopOnTargetVal && AreEqual(generated, targetVal)) break;
                }
                lastGenerated = generated;

                Cancelled:
                ++Index;
            }
            if (!postPop) {
                // Remove left-over value from pre-peek mode
                // It's kept on stack between iterations, but iterations are over now
                Pop(); 
            }

            GenComplete:
            PopStackFrame();

            if (shorthand) {
                if (scalarMode) Print(result.Last());
                else foreach (var e in result) Print(e);
            }
            else {
                if (scalarMode) Push(result.Last());
                else Push(result);
            }
        }

        enum RotateDirection { Left, Right };
        private void DoRotate(Block block, RotateDirection dir) {
            dynamic arr, distance = Pop();
            if (IsArray(distance)) {
                arr = distance;
                distance = BigInteger.One;
                block.AddDesc("rotate one position " + dir.ToString().ToLower());
            }
            else {
                arr = Pop();
            }
            
            if (IsArray(arr) && IsInt(distance)) {
                if (block.LastInstrType == InstructionType.Value) block.AmendDesc(e => "rotate " + e +" position " + dir.ToString().ToLower());
                else block.AddDesc("rotate n positions " + dir.ToString().ToLower());
                var result = new List<object>();
                distance = distance % arr.Count;
                if (distance < 0) distance += arr.Count;
                int cutPoint = dir == RotateDirection.Left ? (int)distance : arr.Count - (int)distance;
                for (int i = 0; i < arr.Count; i++) {
                    result.Add(arr[(i + cutPoint) % arr.Count]);
                }
                Push(result);
            }
            else {
                throw new StaxException("Bad types for rotate");
            }
        }

        private void DoListify() {
            var newList = new List<object>();
            while (TotalStackSize > 0) newList.Add(Pop());
            Push(newList);
        }

        private void DoListifyN(Block block) {
            var n = Pop();

            if (IsFrac(n)) {
                block.AddDesc("make a pair containing numerator and denominator");
                Push(new List<object> { n.Num, n.Den });
            }
            else if (IsInt(n)) {
                if (block.LastInstrType == InstructionType.Value) block.AmendDesc(e => "make array from top " + e + " values on stack");
                block.AddDesc("make array from top n values on stack");
                var result = new List<object>();
                for (int i = 0; i < n; i++) result.Insert(0, Pop());
                Push(result);
            }
            else {
                throw new StaxException("bad type for listify n");
            }
        }

        private void DoZipRepeat(Block block) {
            dynamic b = Pop(), a = Pop();

            if (!IsArray(a) && !IsArray(b)) {
                block.AddDesc("make array with last two values");
                Push(new List<object> { a, b });
                return;
            }

            if (!IsArray(a)) a = new List<object> { a };
            if (!IsArray(b)) b = new List<object> { b };

            block.AddDesc("zip two arrays; non-arrays are wrapped, and the shorter one is repeated");
            var result = new List<object>();
            int size = Math.Max(a.Count, b.Count);
            for (int i = 0; i < size; i++) {
                result.Add(new List<object> { a[i%a.Count], b[i%b.Count] });
            }
            Push(result);
        }

        // not an eval of stax code, but a json-like data parse
        private bool DoEval() {
            string arg = A2S(Pop());
            var activeArrays = new Stack<List<object>>();

            void NewValue(object val) {
                if (activeArrays.Count > 0) {
                    activeArrays.Peek().Add(val);
                }
                else {
                    Push(val);
                }
            }

            for (int i = 0; i < arg.Length; i++) {
                switch (arg[i]) {
                    case '[':
                        activeArrays.Push(new List<object>());
                        break;
                    case ']':
                        NewValue(activeArrays.Pop());
                        break;
                    case '"':
                        int finishPos = arg.IndexOf('"', i+1);
                        NewValue(S2A(arg.Substring(i + 1, finishPos - i - 1)));
                        i = finishPos;
                        break;
                    case '-':
                    case '0': case '1': case '2': case '3': case '4':
                    case '5': case '6': case '7': case '8': case '9':
                        var substring = arg.Substring(i);
                        var match = Regex.Match(substring, @"-?\d+\.\d+");
                        if (match.Success) {
                            NewValue(double.Parse(match.Value));
                            i += match.Value.Length - 1;
                            break;
                        }

                        match = Regex.Match(substring, @"(-?\d+)/(-?\d+)");
                        if (match.Success) {
                            var frac = new Rational(
                                BigInteger.Parse(match.Groups[1].Value),
                                BigInteger.Parse(match.Groups[2].Value));
                            NewValue(frac);
                            i += match.Value.Length - 1;
                            break;
                        }

                        match = Regex.Match(substring, @"-?\d+");
                        if (match.Success) {
                            NewValue(BigInteger.Parse(match.Value));
                            i += match.Value.Length - 1;
                            break;
                        }
                        return false;

                    case ' ': case '\t': case '\r': case '\n': case ',':
                        break;
                    default: return false;
                }
            }
            return true;
        }

        private void DoRegexFind() {
            var search = Pop();
            var text = Pop();

            if (!IsArray(text) || !IsArray(search)) throw new StaxException("Bad types for find");
            string ts = A2S(text), ss = A2S(search);

            var result = new List<object>();
            foreach (Match m in Regex.Matches(ts, ss)) result.Add(S2A(m.Value));
            Push(result);
        }

        private void DoRegexSplit() {
            var search = Pop();
            var text = Pop();

            if (!IsArray(text) || !IsArray(search)) throw new StaxException("Bad types for replace");
            string ts = A2S(text), ss = A2S(search);

            Push(Regex.Split(ts, ss, RegexOptions.ECMAScript).Select(S2A).Cast<object>().ToList());
        }

        private IEnumerable<ExecutionState> DoRegexReplace() {
            var replace = Pop();
            var search = Pop();
            var text = Pop();

            if (!IsArray(text) || !IsArray(search)) throw new StaxException("Bad types for replace");
            string ts = A2S(text), ss = A2S(search);

            if (IsArray(replace)) {
                Push(S2A(Regex.Replace(ts, ss, A2S(replace))));
                yield break;
            }
            else if (IsBlock(replace)) {
                PushStackFrame();
                string result = "";
                var matches = Regex.Matches(ts, ss);
                int consumed = 0;
                foreach (Match match in matches) {
                    result += ts.Substring(consumed, match.Index - consumed);
                    Push(_ = S2A(match.Value));
                    foreach (var s in RunSteps((Block)replace)) yield return s;
                    Index++;
                    result += A2S(Pop());
                    consumed = match.Index + match.Length;
                }
                result += ts.Substring(consumed);
                Push(S2A(result));
                PopStackFrame();
                yield break;
            }
            else {
                throw new StaxException("Bad types for replace");
            }
        }

        private void DoTranslate() {
            var translation = Pop();
            var input = Pop();

            if (IsInt(input)) input = new List<object> { input };

            if (IsArray(input) && IsArray(translation)) {
                var result = new List<object>();
                var map = new Dictionary<BigInteger, BigInteger>();

                for (int i = 0; i < translation.Count; i += 2) map[translation[i]] = translation[i + 1];
                foreach (var e in input) result.Add(map.ContainsKey(e) ? map[e] : e);
                Push(result);
            }
            else {
                throw new StaxException("Bad types for translate");
            }
        }

        private void DoDump() {
            int i = 0;
            if (CallStackFrames.Any()) Output.WriteLine("i: {0}, _: {1}", Index, Format(_));
            Output.WriteLine("x: {0} y: {1}", Format(X), Format(Y));
            if (MainStack.Any()) {
                Output.WriteLine("Main:");
                foreach (var e in MainStack) Output.WriteLine("{0:##0}: {1}", i++, Format(e)); 
            }
            if (InputStack.Any()) {
                Output.WriteLine("Input:");
                foreach (var e in InputStack) Output.WriteLine("{0:##0}: {1}", i++, Format(e));
            }
            Output.WriteLine();
        }

        private void DoUnique(Block block) {
            var arg = Pop();

            if (IsArray(arg)) {
                block.AddDesc("eliminate duplicate elements; keep in order of first occurrence");
                var result = new List<object>();
                var seen = new HashSet<object>(Comparer.Instance);
                foreach (var e in arg) {
                    var key = IsArray(e) ? A2S(e) : e;
                    if (!seen.Contains(key)) {
                        result.Add(e);
                        seen.Add(key);
                    }
                }
                Push(result);
            }
            else if (IsInt(arg)) { // upside down
                if (block.LastInstrType == InstructionType.Value) block.AmendDesc(e => "1/" + e);
                else block.AddDesc("1/n");
                Push(new Rational(1, arg));
            }
            else if (IsFrac(arg)) { // upside down
                block.AddDesc("invert fraction");
                Push(1 / arg);
            }
            else {
                throw new StaxException("Bad type for unique");
            }
        }

        private void DoLessThan(Block block) {
            dynamic b = Pop(), a = Pop();
            if (block.LastInstrType == InstructionType.Value) block.AmendDesc(e => "less than " + e);
            block.AddDesc("less than");
            Push(Comparer.Instance.Compare(a, b) < 0 ? BigInteger.One : BigInteger.Zero);
        }

        private void DoGreaterThan(Block block) {
            dynamic b = Pop(), a = Pop();
            if (block.LastInstrType == InstructionType.Value) block.AmendDesc(e => "greater than " + e);
            block.AddDesc("greater than");
            Push(Comparer.Instance.Compare(a, b) > 0 ? BigInteger.One : BigInteger.Zero);
        }

        private IEnumerable<ExecutionState> DoOrder(Block block) {
            var arg = Pop();

            if (IsArray(arg)) {
                block.AddDesc("sort array");
                var result = new List<object>(arg);
                result.Sort(Comparer.Instance);
                Push(result);
            }
            else if (IsBlock(arg)) {
                block.AddDesc("sort array using projection");
                var list = Pop();
                var combined = new List<(object val, IComparable key)>();

                PushStackFrame();
                foreach (var e in list) {
                    _ = e;
                    Push(e);
                    foreach (var s in RunSteps((Block)arg)) yield return s;
                    combined.Add((e, Pop()));
                    ++Index;
                }
                PopStackFrame();

                Push(combined.OrderBy(e => e.key).Select(e => e.val).ToList());
            }
            else {
                throw new StaxException("Bad types for order");
            }
        }

        private void DoBaseConvert(bool stringRepresentation = true) {
            int @base = (int)Pop();
            var number = Pop();

            if (IsInt(number)) {
                var result = new List<object>();
                do {
                    BigInteger digit = number % @base;
                    if (stringRepresentation) {
                        char d = "0123456789abcdefghijklmnopqrstuvwxyz"[(int)digit];
                        result.Insert(0, new BigInteger(d + 0));
                    }
                    else { //digit mode
                        result.Insert(0, digit);
                    }
                    number /= @base;
                } while (number > 0);

                Push(result);
            }
            else if (IsArray(number)) {
                string s = A2S(number).ToLower();
                BigInteger result = 0;
                foreach (var c in s) {
                    int digit = "0123456789abcdefghijklmnopqrstuvwxyz".IndexOf(c);
                    if (digit < 0) digit = c + 0;
                    result = result * @base + digit;
                }
                Push(result);
            }
            else {
                throw new StaxException("Bad types for base convert");
            }
        }

        private IEnumerable<ExecutionState> DoFindIndexAll() {
            dynamic target = Pop(), list = Pop();
            if (!IsArray(list)) throw new StaxException("Bad types for find index all");

            if (IsArray(target)) {
                string text = A2S(list), search = A2S(target);
                var result = new List<object>();
                int lastFound = -1;
                while ((lastFound = text.IndexOf(search, lastFound + 1)) >= 0) {
                    result.Add(new BigInteger(lastFound));
                }
                Push(result);
            }
            else if (IsBlock(target)) {
                PushStackFrame();
                var result = new List<object>();
                for (Index = 0; Index < list.Count; Index++) {
                    Push(_ = list[(int)Index]);
                    foreach (var s in RunSteps((Block)target)) yield return s;
                    if (IsTruthy(Pop())) result.Add(Index);
                }
                PopStackFrame();
                Push(result);
            }
            else {
                var result = new List<object>();
                for (int i = 0; i < list.Count; i++) {
                    if (AreEqual(list[(int)i], target)) result.Add(new BigInteger(i));
                }
                Push(result);
            }
        }

        private void DoFindIndex() {
            dynamic element = Pop(), list = Pop();

            if (!IsArray(list)) (list, element) = (element, list);

            if (IsArray(list)) {
                for (int i = 0; i < list.Count; i++) {
                    if (IsArray(element)) {
                        if (i + element.Count > list.Count) {
                            Push(BigInteger.MinusOne);
                            return;
                        }
                        bool match = true;
                        for (int j = 0; j < element.Count; j++) {
                            if (!AreEqual(list[i + j], element[j])) {
                                match = false;
                                break;
                            }
                        }
                        if (match) {
                            Push((BigInteger)i);
                            return;
                        }
                    }
                    else if (AreEqual(element, list[i])) {
                        Push((BigInteger)i);
                        return;
                    }
                }
                Push(BigInteger.MinusOne);
                return;
            }
            else {
                throw new StaxException("Bad types for get-index");
            }
        }
        
        private void DoExplode(Block block) {
            var arg = Pop();

            if (IsArray(arg)) {
                block.AddDesc("explode array; push all items to stack individually");
                foreach (var item in arg) Push(item);
            }
            else if (IsFrac(arg)) {
                block.AddDesc("push numerator and denominator separately");
                Push(arg.Num);
                Push(arg.Den);
            }
            else if (IsInt(arg)) {
                block.AddDesc("produce array of decimal digits");
                var result = new List<object>();
                foreach (var c in (string)(BigInteger.Abs(arg).ToString())) {
                    result.Add(new BigInteger(c - '0'));
                }
                Push(result);
            }
        }

        private void DoAssignIndex(Block block) {
            dynamic element = Pop(), indexes = Pop(), list = Pop();

            if (IsInt(indexes)) {
                indexes = new List<object> { indexes };
                block.AddDesc("assign element at index to array");
            }
            else {
                block.AddDesc("assign element to array at all indices");
            }

            if (IsArray(list)) {
                var result = new List<object>(list);
                foreach (int index in indexes) {
                    result[((index % result.Count) + result.Count) % result.Count] = element;
                }
                Push(result);
            }
            else {
                throw new StaxException("Bad type for index assign");
            }

        }

        private void DoAt(Block block) {
            var top = Pop();

            if (IsFrac(top)) { // floor
                block.AddDesc("floor fraction to integer");
                Push(top.Floor());
                return;
            }

            if (IsFloat(top)) { // floor
                block.AddDesc("floor floating point to integer");
                Push(new BigInteger(Math.Floor(top)));
                return;
            }

            var list = Pop();

            dynamic ReadAt(List<object> arr, int idx) {
                idx %= arr.Count;
                if (idx < 0) idx += arr.Count;
                return arr[idx];
            }

            // read at index
            if (IsInt(list) && IsArray(top)) (list, top) = (top, list);
            if (IsArray(list)) {
                if (IsArray(top)) {
                    block.AddDesc("get elements at all indices");
                    var result = new List<object>();
                    foreach (var idx in top) result.Add(ReadAt(list, (int)idx));
                    Push(result);
                    return;
                }
                else if (IsInt(top)) {
                    if (block.LastInstrType == InstructionType.Value) block.AmendDesc(e => "get element at index " + e);
                    else block.AddDesc("get element at index");
                    Push(ReadAt(list, (int)top));
                    return;
                }
            }
            throw new StaxException("Bad type for at");
        }

        private void DoPadLeft(Block block) {
            dynamic b = Pop(), a = Pop();

            if (IsInt(a)) (a, b) = (b, a);

            if (IsArray(a) && IsInt(b)) {
                if (block.LastInstrType == InstructionType.Value) block.AmendDesc(e => "left pad/truncate to " + e);
                else block.AddDesc("left pad/truncate with spaces");
                a = new List<object>(a);
                if (b < 0) b += a.Count;
                if (a.Count < b) a.InsertRange(0, Enumerable.Repeat(BigInteger.Zero as object, (int)b - a.Count));
                if (a.Count > b) a.RemoveRange(0, a.Count - (int)b);
                Push(a);
            }
            else {
                throw new StaxException("bad types for padleft");
            }
        }

        private void DoPadRight(Block block) {
            dynamic b = Pop(), a = Pop();

            if (IsArray(b)) (a, b) = (b, a);

            if (IsInt(a)) a = ToString(a);

            if (IsArray(a) && IsInt(b)) {
                if (block.LastInstrType == InstructionType.Value) block.AmendDesc(e => "right pad/truncate to " + e);
                else block.AddDesc("right pad/truncate with spaces");
                a = new List<object>(a);
                if (b < 0) b += a.Count;
                if (a.Count < b) a.AddRange(Enumerable.Repeat(BigInteger.Zero as object, (int)b - a.Count));
                if (a.Count > b) a.RemoveRange((int)b, a.Count - (int)b);
                Push(a);
            }
            else {
                throw new StaxException("bad types for padright");
            }
        }

        private IEnumerable<ExecutionState> DoPreCheckWhile(Block block, Block rest) {
            if (!IsBlock(Peek())) {
                block.AddDesc("loop rest of program until cancelled");
                PushStackFrame();
                while (true) {
                    foreach (var s in RunSteps(rest)) {
                        if (s.Cancel) {
                            PopStackFrame();
                            yield break;
                        }
                        yield return s;
                    }
                    ++Index;
                }
            }

            Block whileBlock = Pop();
            block.AddDesc("loop until cancelled");
            PushStackFrame();
                
            while (true) {
                foreach (var s in RunSteps(whileBlock)) {
                    if (s.Cancel) {
                        PopStackFrame();
                        yield break;
                    }
                    yield return s;
                }
                ++Index;
            }
        }

        private IEnumerable<ExecutionState> DoWhile(Block block, Block rest) {
            if (!IsBlock(Peek())) {
                block.AddDesc("while loop rest of program; pop condition at end");
                PushStackFrame();
                do {
                    foreach (var s in RunSteps(rest)) {
                        if (s.Cancel) {
                            PopStackFrame();
                            yield break;
                        }
                        yield return s;
                    }
                    ++Index;
                } while (IsTruthy(Pop()));
                PopStackFrame();
                yield break;
            }

            Block whileBlock = Pop();
            block.AddDesc("while loop; pop condition at end");
            PushStackFrame();
            do {
                foreach (var s in RunSteps(whileBlock)) {
                    if (s.Cancel) {
                        PopStackFrame();
                        yield break;
                    }
                    yield return s;
                }
                ++Index;
            } while (IsTruthy(Pop()));
        }

        private IEnumerable<ExecutionState> DoIf() {
            dynamic @else = Pop(), then = Pop(), condition = Pop();
            Push(IsTruthy(condition) ? then : @else);
            if (IsBlock(Peek())) {
                foreach (var s in RunSteps((Block)Pop())) yield return s;
            }
        }

        private void Print(object arg, bool newline = true) {
            OutputWritten = true;
            if (IsArray(arg)) {
                Print(A2S((List<object>)arg).Replace("\n", Environment.NewLine), newline);
                return;
            }

            if (newline) Output.WriteLine(arg);
            else Output.Write(arg);
        }

        private IEnumerable<ExecutionState> DoFilter(Block block, Block rest) {
            if (IsInt(Peek())) { // n times do
                if (block.LastInstrType == InstructionType.Value) block.AmendDesc(e => e + " times do");
                else block.AddDesc("n times do");
                var n = Pop();
                PushStackFrame();
                for (Index = BigInteger.Zero; Index < n; Index++) {
                    _ = Index + 1;
                    foreach (var s in RunSteps(rest)) yield return s;
                }
                PopStackFrame();
                yield break;
            }
            else if (IsArray(Peek())) { // filter shorthand
                block.AddDesc("treat rest of program as filter and print the result");
                PushStackFrame();
                foreach (var e in Pop()) {
                    Push(_ = e);
                    foreach (var s in RunSteps(rest)) yield return s;
                    if (IsTruthy(Pop())) Print(e);
                    Index++;
                }
                PopStackFrame();
                yield break;
            }

            dynamic b = Pop(), a = Pop();

            if (IsInt(a) && IsBlock(b)) a = Range(1, a);

            if (IsArray(a) && IsBlock(b)) {
                block.AddDesc("filter array by block");
                PushStackFrame();
                var result = new List<object>();
                foreach (var e in a) {
                    Push(_ = e);
                    foreach (var s in RunSteps((Block)b)) yield return s;
                    Index++;
                    if (IsTruthy(Pop())) result.Add(e);
                }
                Push(result);
                PopStackFrame();
            }
            else {
                throw new StaxException("Bad types for filter");
            }
        }

        private IEnumerable<ExecutionState> DoReduce(Block block, Block rest) {
            dynamic b = Pop(), a = Pop();
            if (IsInt(a) && IsBlock(b)) {
                a = Range(1, a);
                block.AddDesc("reduce range 1 to n using block");
            }
            else {
                block.AddDesc("reduce using block");
            }
            if (IsArray(a) && IsBlock(b)) {
                if (a.Count < 2) {
                    Push(a[0]);
                    yield break;
                }

                PushStackFrame();
                Push(a[0]);
                a.RemoveAt(0);
                foreach (var e in a) {
                    Push(_ = e);
                    foreach (var s in RunSteps((Block)b)) {
                        if (s.Cancel) {
                            PopStackFrame();
                            yield break;
                        }
                        yield return s;
                    }
                    Index++;
                }
                PopStackFrame();
            }
            else {
                throw new StaxException("Bad types for reduce");
            }
        }

        private IEnumerable<ExecutionState> DoFor(Block block, Block rest) {
            bool implicitRange = false;
            if (IsInt(Peek())) {
                Push(Range(1, Pop()));
                implicitRange = true;
            }
            if (IsArray(Peek())) {
                if (implicitRange) block.AddDesc("for 1 to n, using rest of program");
                else block.AddDesc("foreach element, using rest of program");

                PushStackFrame();
                foreach (var e in Pop()) {
                    Push(_ = e);
                    foreach (var s in RunSteps(rest)) {
                        if (s.Cancel) break;
                        yield return s;
                    }
                    Index++;
                }
                PopStackFrame();
                yield break;
            }

            dynamic b = Pop(), a = Pop();
            if (IsInt(a) && IsBlock(b)) {
                a = Range(1, a);
                implicitRange = true;
            }
            if (IsArray(a) && IsBlock(b)) {
                if (implicitRange) block.AddDesc("for 1 to n, push and execute block");
                else block.AddDesc("foreach element, push and execute block");

                PushStackFrame();
                foreach (var e in a) {
                    Push(_ = e);
                    foreach (var s in RunSteps((Block)b)) {
                        if (s.Cancel) {
                            PopStackFrame();
                            yield break;
                        }
                        yield return s;
                    }
                    Index++;
                }
                PopStackFrame();
            }
            else {
                throw new StaxException("Bad types for for");
            }
        }

        private void DoTranspose() {
            List<object> list = Pop();
            var result = new List<object>();

            if (list.Count > 0 && !IsArray(list[0])) list = new List<object> { list };

            int maxLen = 0;
            foreach (List<object> row in list) maxLen = Math.Max(maxLen, row.Count);

            foreach (List<object> line in list) {
                line.AddRange(Enumerable.Repeat(BigInteger.Zero as object, maxLen - line.Count));
            }

            for (int i = 0; i < maxLen; i++) {
                var column = new List<object>();
                foreach (dynamic row in list) column.Add(row[i]);
                result.Add(column);
            }

            Push(result);
        }

        private IEnumerable<ExecutionState> DoMap(Block block, Block rest) {
            if (IsInt(Peek())) {
                if (block.LastInstrType == InstructionType.Value) block.AmendDesc(e => "map range 1 to " + e + " using rest of program; print the results");
                else block.AddDesc("map range 1 to n using rest of program; print the results");
                var n = Pop();
                PushStackFrame();
                for (Index = BigInteger.Zero; Index < n; Index++) {
                    Push(_ = Index + 1);
                    foreach (var s in RunSteps(rest)) {
                        if (s.Cancel) goto NextIndex;
                        yield return s;
                    }
                    Print(Pop());
                    NextIndex:;
                }
                PopStackFrame();
                yield break;
            }
            else if (IsArray(Peek())) {
                block.AddDesc("map array using rest of program; print the results");
                PushStackFrame();
                foreach (var e in Pop()) {
                    Push(_ = e);
                    foreach (var s in RunSteps(rest)) {
                        if (s.Cancel) goto NextElement;
                        yield return s;
                    }
                    Print(Pop());
                    NextElement: Index++;
                }
                PopStackFrame();
                yield break;
            }

            dynamic b = Pop(), a = Pop();

            if (IsArray(b)) (a, b) = (b, a);
            if (IsInt(a) && IsBlock(b)) a = Range(1, a);

            if (IsArray(a) && IsBlock(b)) {
                block.AddDesc("map array");
                PushStackFrame();
                var result = new List<object>();
                foreach (var e in a) {
                    Push(_ = e);

                    foreach (var s in RunSteps((Block)b)) {
                        if (s.Cancel) goto NextElement;
                        yield return s;
                    }
                    result.Add(Pop());

                    NextElement: Index++;
                }
                Push(result);
                PopStackFrame();
            }
            else {
                throw new StaxException("bad type for map");
            }
        }

        private void DoPlus(Block block) {
            if (TotalStackSize < 2) return;
            dynamic b = Pop(), a = Pop();

            if (IsNumber(a) && IsNumber(b)) {
                if (block.LastInstrType == InstructionType.Value) block.AmendDesc(e => "add " + e);
                else block.AddDesc("add");
                Push(a + b);
            }
            else if (IsArray(a) && IsArray(b)) {
                if (block.LastInstrType == InstructionType.Value) block.AmendDesc(e => "concatenate " + e);
                else block.AddDesc("concatenate");
                var result = new List<object>(a);
                result.AddRange(b);
                Push(result);
            }
            else if (IsArray(a)) {
                if (block.LastInstrType == InstructionType.Value) block.AmendDesc(e => "add " + e + " to end of array");
                else block.AddDesc("add element to end of array");
                Push(new List<object>(a) { b });
            }
            else if (IsArray(b)) {
                if (block.LastInstrType == InstructionType.Value) block.AmendDesc(e => "add element to beginning of " + e);
                else block.AddDesc("add element to beginning of array");
                var result = new List<object> { a };
                result.AddRange(b);
                Push(result);
            }
            else {
                throw new StaxException("Bad types for +");
            }
        }

        private void DoMinus(Block block) {
            dynamic b = Pop(), a = Pop();

            if (IsArray(a) && IsArray(b)) {
                if (block.LastInstrType == InstructionType.Value) block.AmendDesc(e => "remove all matching substrings");
                else block.AddDesc("remove all occurrences of substring");
                a = new List<object>(a);
                var bl = (List<object>)b;
                a.RemoveAll((Predicate<object>)(e => bl.Contains(e, Comparer.Instance)));
                Push(a);
            }
            else if (IsArray(a)) {
                if (block.LastInstrType == InstructionType.Value) block.AmendDesc(e => "remove all occurrences of " + e);
                else block.AddDesc("remove all occurrences");
                a = new List<object>(a);
                a.RemoveAll((Predicate<object>)(e => AreEqual(e, b)));
                Push(a);
            }
            else if (IsNumber(a) && IsNumber(b)) {
                if (block.LastInstrType == InstructionType.Value) block.AmendDesc(e => "minus " + e);
                else block.AddDesc("substract");
                Push(a - b);
            }
            else {
                throw new StaxException("Bad types for -");
            }
        }

        private void DoSlash(Block block) {
            dynamic b = Pop(), a = Pop();

            if (IsNumber(a) && IsNumber(b)) {
                if (block.LastInstrType == InstructionType.Value) block.AmendDesc(e => "floor division by " + e);
                else block.AddDesc("floor division");
                if (IsInt(a) && IsInt(b) && a < 0) {
                    Push((a - b + 1) / b); // int division is floor always
                }
                else {
                    Push(a / b);
                }
            }
            else if (IsArray(a) && IsInt(b)) {
                if (block.LastInstrType == InstructionType.Value) block.AmendDesc(e => "split into groups of " + e);
                else block.AddDesc("split into groups");
                var result = new List<object>();
                for (int i = 0; i < a.Count; i += (int)b) {
                    result.Add(((IEnumerable<object>)a).Skip(i).Take((int)b).ToList());
                }
                Push(result);
            }
            else if (IsArray(a) && IsArray(b)) {
                if (block.LastInstrType == InstructionType.Value) block.AmendDesc(e => "split string by " + e);
                else block.AddDesc("string split");
                string[] strings = A2S(a).Split(new string[] { A2S(b) }, 0);
                Push(strings.Select(s => S2A(s) as object).ToList());
            }
            else {
                throw new StaxException("Bad types for /");
            }
        }

        private void DoPercent(Block block) {
            var b = Pop();
            if (IsArray(b)) {
                block.AddDesc("array length");
                Push((BigInteger)b.Count);
                return;
            }

            var a = Pop();
            if (IsInt(a) && IsInt(b)) {
                if (block.LastInstrType == InstructionType.Value) block.AmendDesc(e => "modulo " + e);
                else block.AddDesc("modulus");
                BigInteger result = a % b;
                if (result < 0) result += b;
                Push(result);
            }
            else {
                throw new StaxException("Bad types for %");
            }
        }

        private IEnumerable<ExecutionState> DoStar(Block block) {
            if (TotalStackSize < 2) yield break;
            dynamic b = Pop(), a = Pop();

            if (IsInt(a)) (a, b) = (b, a);

            if (IsInt(b)) {
                if (IsArray(a)) {
                    if (b < 0) {
                        a.Reverse();
                        b *= -1;
                        block.AddDesc("repeat array - negative number reverses");
                    }
                    else if (block.LastInstrType == InstructionType.Value) block.AmendDesc(e => "repeat array " + e + " times");
                    else block.AddDesc("repeat array");
                    var result = new List<object>();
                    for (int i = 0; i < b; i++) result.AddRange(a);
                    Push(result);
                    yield break;
                }
                else if (IsBlock(a)) {
                    if (block.LastInstrType == InstructionType.Value) block.AmendDesc(e => "repeat " + e + " times");
                    else block.AddDesc("repeat n times");
                    PushStackFrame();
                    for (Index = 0; Index < b; Index++) {
                        foreach (var s in RunSteps((Block)a)) yield return s;
                    }
                    PopStackFrame();
                    yield break;
                }
            }

            if (IsArray(a) && IsArray(b)) {
                if (block.LastInstrType == InstructionType.Value) block.AmendDesc(e => "join with " + e);
                else block.AddDesc("string join");
                string result = "";
                string joiner = A2S(b);
                foreach (var e in a) {
                    if (result != "") result += joiner;
                    result += IsInt(e) ? e : A2S(e);
                }
                Push(S2A(result));
                yield break;
            }

            if (IsNumber(a) && IsNumber(b)) {
                if (block.LastInstrType == InstructionType.Value) block.AmendDesc(e => "times " + e);
                else block.AddDesc("multiply");
                Push(a * b);
                yield break;
            }

            throw new StaxException("Bad types for *");
        }

        private List<object> PrimeFactors(BigInteger n) {
            var result = new List<object>();
            BigInteger d = 2;
            while (n > 1) {
                while (n % d == 0) {
                    result.Add(d);
                    n /= d;
                }
                ++d;
            }
            return result;
        }

        private void DoGCD() {
            var b = Pop();
            if (IsArray(b)) {
                BigInteger result = 0;
                foreach (BigInteger e in b) result = BigInteger.GreatestCommonDivisor(result, e);
                Push(result);
                return;
            }

            var a = Pop();
            if (IsInt(a) && IsInt(b)) {
                Push(BigInteger.GreatestCommonDivisor(a, b));
                return;
            }

            throw new StaxException("Bad types for GCD");
        }

        #region support
        private object ToNumber(dynamic arg) {
            if (IsArray(arg)) {
                return BigInteger.Parse(A2S(arg));
            }
            throw new StaxException("Bad type for ToNumber");
        }

        private List<object> ToString(dynamic arg) {
            if (IsInt(arg)) {
                return S2A(arg.ToString());
            }
            else if (IsArray(arg)) {
                var result = new StringBuilder();
                foreach (var e in arg) result.Append(IsInt(e) ? e : A2S(e));
                return S2A(result.ToString());
            }
            throw new StaxException("Bad type for ToString");
        }

        private static bool AreEqual(dynamic a, dynamic b) => Comparer.Instance.Compare(a, b) == 0;

        private static bool IsInt(object b) => b is BigInteger;
        private static bool IsFrac(object b) => b is Rational;
        private static bool IsFloat(object b) => b is double;
        private static bool IsNumber(object b) => IsInt(b) || IsFrac(b) || IsFloat(b);
        private static bool IsArray(object b) => b is List<object>;
        private static bool IsBlock(object b) => b is Block;
        private static bool IsTruthy(dynamic b) => (IsNumber(b) && b != 0) || (IsArray(b) && b.Count != 0);

        private static List<object> S2A(string arg) => arg.ToCharArray().Select(c => (BigInteger)(int)c as object).ToList();
        private static string A2S(List<object> arg) {
            string Convert(object e) {
                if (IsInt(e)) {
                    if (AreEqual(e, BigInteger.Zero)) return " ";
                    return ((char)(int)((BigInteger)e & ushort.MaxValue)).ToString();
                }
                return A2S((List<object>)e);
            }
            return string.Concat(arg.Select(Convert));
        }

        private static List<object> Range(BigInteger start, BigInteger count) =>
            Enumerable.Range((int)start, (int)count).Select(n => new BigInteger(n) as object).ToList();

        private string Format(dynamic e) {
            if (IsArray(e)) {
                var formatted = e;
                formatted = '"' + A2S(e).Replace("\n", "\\n") + '"';
                if (((string)formatted).Any(char.IsControl) || ((IList<object>)e).Any(IsArray)) {
                    var inner = ((IList<object>)e).Select(Format);
                    return '[' + string.Join(", ", inner) + ']';
                }
                return formatted;
            }
            return e.ToString();
        }

        private object ParseNumber(string program, ref int ip) {
            var substring = program.Substring(ip);
            var match = Regex.Match(program.Substring(ip), @"^\d+!(\d*[1-9])?");
            if (match.Success) {
                ip += match.Value.Length;
                return double.Parse(match.Value.Replace('!', '.'));
            }

            match = Regex.Match(program.Substring(ip), @"^0|[1-9]\d*");
            if (match.Success) {
                if (match.Value == "10") { // 1 0 (ten is A)
                    ip += 1;
                    return BigInteger.One;
                }
                ip += match.Value.Length;
                return BigInteger.Parse(match.Value);
            }

            throw new InvalidOperationException("tried to parse a number, but there was only " + substring);
        }

        private List<object> ParseCompressedString(string program, ref int ip, out bool implicitEnd) {
            string compressed = "";
            while (ip < program.Length - 1 && program[++ip] != '`') compressed += program[ip];
            implicitEnd = ip == program.Length - 1;

            var decompressed = HuffmanCompressor.Decompress(compressed);
            return S2A(decompressed);
        }

        private List<object> ParseString(string program, ref int ip, out bool implicitEnd) {
            string result = "";
            while (ip < program.Length - 1 && program[++ip] != '"') {
                if (program[ip] == '`') ++ip;
                result += program[ip];
            }
            implicitEnd = ip == program.Length - 1;
            return S2A(result);
        }

        private Block ParseBlock(Block block, ref int ip) {
            string contents = block.Contents;
            int depth = 0;
            int start = ip + 1;
            do {
                if (contents[ip] == '|' || contents[ip] == ':' || contents[ip] == '\'' || contents[ip] == 'V') {
                    ip++; // 2-char tokens
                    continue;
                }

                if (contents[ip] == '\t') {
                    ip = contents.IndexOf('\n', ip);
                    if (ip == -1) {
                        ip = contents.Length;
                        break;
                    }
                    continue;
                }

                if (contents[ip] == '"') {
                    ParseString(contents, ref ip, out bool implicitEnd);
                    continue;
                }

                if (contents[ip] == '`') {
                    ParseCompressedString(contents, ref ip, out bool implicitEnd);
                    continue;
                }

                if (contents[ip] == '.') {
                    ParseCompressedString(contents, ref ip, out bool implicitEnd);
                    continue;
                }

                if (contents[ip] == '{') ++depth;
                if (contents[ip] == '}' && --depth == 0) return block.SubBlock(start, ip);

                // shortcut block terminators
                if ("wWmfFkgo".Contains(contents[ip]) && --depth == 0) return block.SubBlock(start, ip--);
            } while (++ip < contents.Length);
            --ip;
            return block.SubBlock(start);
        }

        class Comparer : IComparer<object>, IEqualityComparer<object> {
            public static readonly Comparer Instance = new Comparer();

            private Comparer() { }

            private int CompareScalars(dynamic a, dynamic b) {
                if (IsFloat(a) || IsFloat(b)) return ((double)a).CompareTo((double)b);
                if (IsFrac(a) || IsFrac(b)) return ((Rational)a).CompareTo((Rational)b);
                if (IsInt(a) || IsInt(b)) return ((BigInteger)a).CompareTo((BigInteger)b);
                throw new StaxException("what types even are they?");
            }

            public int Compare(dynamic a, dynamic b) {
                if (a == null || b == null) return object.ReferenceEquals(a, b);
                if (IsNumber(a)) {
                    while (IsArray(b) && b.Count > 0) b = ((IList<object>)b)[0];
                    if (IsNumber(b)) return CompareScalars(a, b);
                    return a.GetType().Name.CompareTo(b.GetType().Name);
                }
                if (IsNumber(b)) {
                    while (IsArray(a) && a.Count > 0) a = ((IList<object>)a)[0];
                    if (IsNumber(b)) return CompareScalars(a, b);
                    return a.GetType().Name.CompareTo(b.GetType().Name);
                }
                if (IsArray(a) && IsArray(b)) {
                    IList<object> al = (IList<object>)a, bl = (IList<object>)b;
                    for (int i = 0; i < al.Count && i < bl.Count; i++) {
                        int ec = Compare(al[i], bl[i]);
                        if (ec != 0) return ec;
                    }
                    return al.Count.CompareTo(bl.Count);
                }
                return a.GetType().Name.CompareTo(b.GetType().Name);
            }

            public new bool Equals(object a, object b) {
                if (IsArray(a) && IsArray(b)) {
                    IList<object> al = (IList<object>)a, bl = (IList<object>)b;
                    for (int i = 0; i < al.Count && i < bl.Count; i++) {
                        if (!Equals(al[i], bl[i])) return false;
                    }
                    return true;
                }
                return a.Equals(b);
            }

            public int GetHashCode(object a) {
                if (IsArray(a)) {
                    int hash = 0;
                    foreach (var e in (IList<object>)a) {
                        hash *= 37;
                        hash ^= GetHashCode(e);
                    }
                    return hash;
                }
                return a.GetHashCode();
            }
        }
        #endregion
    }
}<|MERGE_RESOLUTION|>--- conflicted
+++ resolved
@@ -50,24 +50,6 @@
         public bool Annotate { get; set; }
         public IReadOnlyList<string> Annotation { get; private set; } = null;
 
-<<<<<<< HEAD
-        private static IReadOnlyDictionary<char, object> Constants = new Dictionary<char, object> {
-            ['0'] = new Rational(0, 1),
-            ['A'] = S2A("ABCDEFGHIJKLMNOPQRSTUVWXYZ"),
-            ['a'] = S2A("abcdefghijklmnopqrstuvwxyz"),
-            ['C'] = S2A("BCDFGHJKLMNPQRSTVWXYZ"),
-            ['c'] = S2A("bcdfghjklmnpqrstvwxyz"),
-            ['d'] = S2A("0123456789"),
-            ['l'] = S2A("abcdefghijklmnopqrstuvwxyzABCDEFGHIJKLMNOPQRSTUVWXYZ"),
-            ['L'] = S2A("0123456789abcdefghijklmnopqrstuvwxyzABCDEFGHIJKLMNOPQRSTUVWXYZ"),
-            ['n'] = S2A("\n"),  // also just A]
-            ['s'] = S2A(" \t\r\n\v"),
-            ['P'] = Math.PI,
-            ['V'] = S2A("AEIOU"),
-            ['v'] = S2A("aeiou"),
-            ['W'] = S2A("0123456789ABCDEFGHIJKLMNOPQRSTUVWXYZ"),
-            ['w'] = S2A("0123456789abcdefghijklmnopqrstuvwxyz"),
-=======
         private static IReadOnlyDictionary<char, (object Value, string Name)> Constants = new Dictionary<char, (object, string)> {
             ['0'] = (new Rational(0, 1), "0/1"),
             ['A'] = (S2A("ABCDEFGHIJKLMNOPQRSTUVWXYZ"), "uppercase alphabet"),
@@ -77,6 +59,8 @@
             ['c'] = (S2A("bcdfghjklmnpqrstvwxyz"), "lowercase consonants"),
             ['d'] = (S2A("0123456789"), "decimal digits"),
             ['k'] = (new BigInteger(1000), "one thousand"),
+            ['l'] = (S2A("abcdefghijklmnopqrstuvwxyzABCDEFGHIJKLMNOPQRSTUVWXYZ"), "all letters"),
+            ['L'] = (S2A("0123456789abcdefghijklmnopqrstuvwxyzABCDEFGHIJKLMNOPQRSTUVWXYZ"), "all alphanumerics"),
             ['M'] = (new BigInteger(1000000), "one million"),
             ['P'] = (Math.PI, "pi"),
             ['V'] = (S2A("AEIOU"), "uppercase vowels"),
@@ -85,7 +69,6 @@
             ['w'] = (S2A("0123456789abcdefghijklmnopqrstuvwxyz"), "all digits and lowercase letters"),
             ['s'] = (S2A(" \t\r\n\v"), "all ascii whitespace"),
             ['n'] = (S2A("\n"), "newline"),  // also just A]
->>>>>>> 2de5e3e6
         };
 
         private BigInteger Index; // loop iteration
@@ -153,21 +136,7 @@
                 programBlock.AddDesc("suppress single line eval; treat input as raw string");
             }
             else if (input.Length == 1) {
-<<<<<<< HEAD
-                try {
-                    DoEval();
-                    if (TotalStackSize == 0) {
-                        InputStack = new Stack<dynamic>(input.Reverse().Select(S2A));
-                    }
-                    else {
-                        programBlock.AddAmbient("program input is implicitly parsed");
-                        (MainStack, InputStack) = (InputStack, MainStack);
-                    }
-                }
-                catch {
-=======
                 if (!DoEval()) {
->>>>>>> 2de5e3e6
                     MainStack.Clear();
                     InputStack = new Stack<dynamic>(input.Reverse().Select(S2A));
                 }
@@ -175,6 +144,7 @@
                     InputStack = new Stack<dynamic>(input.Reverse().Select(S2A));
                 }
                 else {
+                    programBlock.AddAmbient("program input is implicitly parsed");
                     (MainStack, InputStack) = (InputStack, MainStack);
                 }
             }
