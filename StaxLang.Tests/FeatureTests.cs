--- conflicted
+++ resolved
@@ -208,12 +208,9 @@
         [TestMethod] public void Whitespace() => RunProgram("Vs", " \t\r" + Environment.NewLine + "\v");
         [TestMethod] public void Newline() => RunProgram("Vn 'x+", Environment.NewLine + "x");
         [TestMethod] public void Rational0() => RunProgram("V0", "0/1");
-<<<<<<< HEAD
         [TestMethod] public void AllLetters() => RunProgram("Vl", "abcdefghijklmnopqrstuvwxyzABCDEFGHIJKLMNOPQRSTUVWXYZ");
         [TestMethod] public void AllIdentifierChars() => RunProgram("VL", "0123456789abcdefghijklmnopqrstuvwxyzABCDEFGHIJKLMNOPQRSTUVWXYZ");
-=======
         [TestMethod] public void Pi() => RunProgram("VP", "3.14159265358979");
->>>>>>> 43757c44
 
         // I/O
         [TestMethod] public void DefaultOutput() => RunProgram("1 2 3", "3");
